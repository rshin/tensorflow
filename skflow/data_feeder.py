--- conflicted
+++ resolved
@@ -92,16 +92,11 @@
             inp = np.zeros(self.input_shape, dtype=self.input_dtype)
             out = np.zeros(self.output_shape, dtype=self.output_dtype)
             for i in xrange(self.batch_size):
-<<<<<<< HEAD
-                sample = random.randint(0, self.X.shape[0] - 1)
+                sample = self.random_state.randint(0, self.X.shape[0])
                 if len(self.X.shape) == 1:
                     inp[i, :] = [self.X[sample]]
                 else:
                     inp[i, :] = self.X[sample, :]
-=======
-                sample = self.random_state.randint(0, self.X.shape[0])
-                inp[i, :] = self.X[sample, :]
->>>>>>> 0c400ffb
                 if self.n_classes > 1:
                     if len(self.output_shape) == 2:
                         out.itemset((i, self.y[sample]), 1.0)
